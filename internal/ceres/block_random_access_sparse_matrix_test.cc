--- conflicted
+++ resolved
@@ -50,13 +50,8 @@
   blocks.emplace_back(5, 7);
   constexpr int num_rows = 3 + 4 + 5;
 
-<<<<<<< HEAD
-  std::set<std::pair<int, int>> block_pairs;
+  absl::btree_set<std::pair<int, int>> block_pairs;
   int64_t num_nonzeros = 0;
-=======
-  absl::btree_set<std::pair<int, int>> block_pairs;
-  int num_nonzeros = 0;
->>>>>>> 42475eec
   block_pairs.emplace(0, 0);
   num_nonzeros += blocks[0].size * blocks[0].size;
 
