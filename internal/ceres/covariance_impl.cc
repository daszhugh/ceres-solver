--- conflicted
+++ resolved
@@ -617,15 +617,11 @@
       SPQR_ORDERING_BESTAMD,
       options_.column_pivot_threshold < 0 ? SPQR_DEFAULT_TOL
                                           : options_.column_pivot_threshold,
-<<<<<<< HEAD
 #if SUITESPARSE_MAIN_VERSION >= 6
-      (int64_t)cholmod_jacobian.ncol,
+      static_cast<int64_t>(cholmod_jacobian.ncol),
 #else
       cholmod_jacobian.ncol,
 #endif  // SUITESPARSE_MAIN_VERSION > 6
-=======
-      static_cast<int64_t>(cholmod_jacobian.ncol),
->>>>>>> 9cca6712
       &cholmod_jacobian,
       &R,
       &permutation,
