--- conflicted
+++ resolved
@@ -393,19 +393,13 @@
     return false;
   }
 
-<<<<<<< HEAD
   pp->reduced_program =
       program->CreateReducedProgram(&pp->removed_parameter_blocks,
                                     &pp->fixed_cost,
                                     &pp->error,
                                     problem->context(),
                                     options.num_threads);
-
-=======
-  pp->reduced_program = program->CreateReducedProgram(
-      &pp->removed_parameter_blocks, &pp->fixed_cost, &pp->error);
   event_logger.AddEvent("CreateReducedProgram");
->>>>>>> 01a06ef7
   if (pp->reduced_program.get() == nullptr) {
     return false;
   }
@@ -416,11 +410,26 @@
     return true;
   }
 
-<<<<<<< HEAD
-  if (!SetupLinearSolver(pp) || !SetupEvaluator(pp) ||
-      !SetupInnerIterationMinimizer(pp) || !SetupMinimizerOptions(pp)) {
-    return false;
-  }
+  status = SetupLinearSolver(pp);
+  event_logger.AddEvent("SetupLinearSolver");
+  if (!status) {
+    return false;
+  }
+
+  status = SetupEvaluator(pp);
+  event_logger.AddEvent("SetupEvaluator");
+  if (!status) {
+    return false;
+  }
+
+  status = SetupInnerIterationMinimizer(pp);
+  event_logger.AddEvent("SetupInnerIterations");
+  if (!status) {
+    return false;
+  }
+
+  status = SetupMinimizerOptions(pp);
+  event_logger.AddEvent("SetupMinimizerOptions");
 
   if (IsSchurType(pp->linear_solver_options.type)) {
     DetectStructure(*static_cast<internal::BlockSparseMatrix*>(
@@ -436,29 +445,6 @@
   }
 
   return true;
-=======
-  status = SetupLinearSolver(pp);
-  event_logger.AddEvent("SetupLinearSolver");
-  if (!status) {
-    return false;
-  }
-
-  status = SetupEvaluator(pp);
-  event_logger.AddEvent("SetupEvaluator");
-  if (!status) {
-    return false;
-  }
-
-  status = SetupInnerIterationMinimizer(pp);
-  event_logger.AddEvent("SetupInnerIterations");
-  if (!status) {
-    return false;
-  }
-
-  status = SetupMinimizerOptions(pp);
-  event_logger.AddEvent("SetupMinimizerOptions");
-  return status;
->>>>>>> 01a06ef7
 }
 
 }  // namespace ceres::internal